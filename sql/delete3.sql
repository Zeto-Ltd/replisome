--- conflicted
+++ resolved
@@ -88,10 +88,7 @@
 DELETE FROM table_with_unique WHERE b = 1;
 ALTER TABLE table_with_unique REPLICA IDENTITY DEFAULT;
 
-<<<<<<< HEAD
 SELECT data FROM pg_logical_slot_get_changes('regression_slot', NULL, NULL, 'pretty-print', '1');
-=======
-SELECT data FROM pg_logical_slot_get_changes('regression_slot', NULL, NULL, 'include-xids', '0', 'pretty-print', '1');
 
 
 -- Test skipping empty xacts
@@ -119,7 +116,6 @@
 DELETE FROM table_with_unique WHERE b = 1;
 ALTER TABLE table_with_unique REPLICA IDENTITY DEFAULT;
 
-SELECT data FROM pg_logical_slot_get_changes('regression_slot', NULL, NULL, 'include-xids', '0', 'pretty-print', '1', 'skip-empty-xacts', '1');
+SELECT data FROM pg_logical_slot_get_changes('regression_slot', NULL, NULL, 'pretty-print', '1', 'skip-empty-xacts', '1');
 
->>>>>>> df7a907c
 SELECT 'stop' FROM pg_drop_replication_slot('regression_slot');
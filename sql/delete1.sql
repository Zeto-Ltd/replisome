--- conflicted
+++ resolved
@@ -85,18 +85,14 @@
 -- DELETE: unique
 DELETE FROM table_with_unique WHERE b = 1;
 
-SELECT data FROM pg_logical_slot_get_changes('regression_slot', NULL, NULL, 'pretty-print', '1', 'skip-empty-xacts', '0');
+SELECT data FROM pg_logical_slot_get_changes('regression_slot', NULL, NULL, 'pretty-print', '1', 'include-empty-xacts', '1');
 
 -- Again, hiding empty xacts
 DELETE FROM table_without_pk WHERE b = 2;
 DELETE FROM table_with_pk WHERE b = 2;
 DELETE FROM table_with_unique WHERE b = 2;
 
-<<<<<<< HEAD
 SELECT data FROM pg_logical_slot_get_changes('regression_slot', NULL, NULL, 'pretty-print', '1');
-=======
-SELECT data FROM pg_logical_slot_get_changes('regression_slot', NULL, NULL, 'include-xids', '0', 'pretty-print', '1', 'include-empty-xacts', '0');
->>>>>>> dcfb2987
 
 
 SELECT 'stop' FROM pg_drop_replication_slot('regression_slot');
--- conflicted
+++ resolved
@@ -17,49 +17,11 @@
 INSERT INTO xpto (b, c, d) VALUES(NULL, 'null', '-inf');
 INSERT INTO xpto (b, c, d) VALUES(TRUE, E'valid: '' " \\ / \b \f \n \r \t \u207F \u967F invalid: \\g \\k end', 123.456);
 COMMIT;
-<<<<<<< HEAD
 SELECT data FROM pg_logical_slot_get_changes('regression_slot', NULL, NULL, 'pretty-print', '1');
-                                                           data                                                           
---------------------------------------------------------------------------------------------------------------------------
- {                                                                                                                       +
-         "change": [                                                                                                     +
-                 {                                                                                                       +
-                         "kind": "insert",                                                                               +
-                         "schema": "public",                                                                             +
-                         "table": "xpto",                                                                                +
-                         "columnnames": ["a", "b", "c", "d"],                                                            +
-                         "columntypes": ["int4", "bool", "varchar", "float4"],                                           +
-                         "columnvalues": [1, true, "test1", null]                                                        +
-                 }                                                                                                       +
-                 ,{                                                                                                      +
-                         "kind": "insert",                                                                               +
-                         "schema": "public",                                                                             +
-                         "table": "xpto",                                                                                +
-                         "columnvalues": [2, false, "test2", null]                                                       +
-                 }                                                                                                       +
-                 ,{                                                                                                      +
-                         "kind": "insert",                                                                               +
-                         "schema": "public",                                                                             +
-                         "table": "xpto",                                                                                +
-                         "columnvalues": [3, null, "null", null]                                                         +
-                 }                                                                                                       +
-                 ,{                                                                                                      +
-                         "kind": "insert",                                                                               +
-                         "schema": "public",                                                                             +
-                         "table": "xpto",                                                                                +
-                         "columnvalues": [4, true, "valid: ' \" \\ \/ \b \f \n \r \t ⁿ 陿 invalid: \\g \\k end", 123.456]+
-                 }                                                                                                       +
-         ]                                                                                                               +
-=======
-SELECT data FROM pg_logical_slot_get_changes('regression_slot', NULL, NULL, 'include-xids', '0', 'pretty-print', '1');
                                                         data                                                        
 --------------------------------------------------------------------------------------------------------------------
  {                                                                                                                 +
-         "change": [
-         ]                                                                                                         +
- }
- {                                                                                                                 +
-         "change": [
+         "change": [                                                                                               +
                  {                                                                                                 +
                          "op": "I",                                                                                +
                          "schema": "public",                                                                       +
@@ -67,33 +29,26 @@
                          "colnames": ["a", "b", "c", "d"],                                                         +
                          "coltypes": ["int4", "bool", "varchar", "float4"],                                        +
                          "values": [1, true, "test1", null]                                                        +
-                 }
+                 }                                                                                                 +
                  ,{                                                                                                +
                          "op": "I",                                                                                +
                          "schema": "public",                                                                       +
                          "table": "xpto",                                                                          +
-                         "colnames": ["a", "b", "c", "d"],                                                         +
-                         "coltypes": ["int4", "bool", "varchar", "float4"],                                        +
                          "values": [2, false, "test2", null]                                                       +
-                 }
+                 }                                                                                                 +
                  ,{                                                                                                +
                          "op": "I",                                                                                +
                          "schema": "public",                                                                       +
                          "table": "xpto",                                                                          +
-                         "colnames": ["a", "b", "c", "d"],                                                         +
-                         "coltypes": ["int4", "bool", "varchar", "float4"],                                        +
                          "values": [3, null, "null", null]                                                         +
-                 }
+                 }                                                                                                 +
                  ,{                                                                                                +
                          "op": "I",                                                                                +
                          "schema": "public",                                                                       +
                          "table": "xpto",                                                                          +
-                         "colnames": ["a", "b", "c", "d"],                                                         +
-                         "coltypes": ["int4", "bool", "varchar", "float4"],                                        +
                          "values": [4, true, "valid: ' \" \\ \/ \b \f \n \r \t ⁿ 陿 invalid: \\g \\k end", 123.456]+
-                 }
+                 }                                                                                                 +
          ]                                                                                                         +
->>>>>>> 2f1f13a4
  }
 (1 row)
 

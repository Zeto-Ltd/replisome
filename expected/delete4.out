\set VERBOSITY terse
-- predictability
SET synchronous_commit = on;
DROP TABLE IF EXISTS table_with_unique;
CREATE TABLE table_with_unique (
a	smallserial,
b	smallint,
c	int,
d	bigint,
e	numeric(5,3) not null,
f	real not null,
g	double precision not null,
h	char(10),
i	varchar(30),
j	text,
k	bit varying(20),
l	timestamp,
m	date,
n	boolean not null,
o	json,
p	tsvector,
UNIQUE(g, n)
);
-- INSERT
INSERT INTO table_with_unique (b, c, d, e, f, g, h, i, j, k, l, m, n, o, p) VALUES(1, 2, 3, 3.54, 876.563452345, 1.23, 'teste', 'testando', 'um texto longo', B'001110010101010', '2013-11-02 17:30:52', '2013-02-04', false, '{ "a": 123 }', 'Old Old Parr'::tsvector);
INSERT INTO table_with_unique (b, c, d, e, f, g, h, i, j, k, l, m, n, o, p) VALUES(4, 5, 6, 3.54, 876.563452345, 4.56, 'teste', 'testando', 'um texto longo', B'001110010101010', '2013-11-02 17:30:52', '2013-02-04', true, '{ "a": 123 }', 'Old Old Parr'::tsvector);
SELECT 'init' FROM pg_create_logical_replication_slot('regression_slot', 'wal2json');
 ?column? 
----------
 init
(1 row)

-- DELETE: REPLICA IDENTITY INDEX
ALTER TABLE table_with_unique REPLICA IDENTITY USING INDEX table_with_unique_g_n_key;
DELETE FROM table_with_unique WHERE b = 1;
DELETE FROM table_with_unique WHERE n = true;
ALTER TABLE table_with_unique REPLICA IDENTITY DEFAULT;
<<<<<<< HEAD
SELECT data FROM pg_logical_slot_get_changes('regression_slot', NULL, NULL, 'pretty-print', '1');
                              data                               
-----------------------------------------------------------------
 {                                                              +
         "change": [                                            +
                 {                                              +
                         "kind": "delete",                      +
                         "schema": "public",                    +
                         "table": "table_with_unique",          +
                         "oldkeys": {                           +
                                 "keynames": ["g", "n"],        +
                                 "keytypes": ["float8", "bool"],+
                                 "keyvalues": [1.23, false]     +
                         }                                      +
                 }                                              +
         ]                                                      +
 }
 {                                                              +
         "change": [                                            +
                 {                                              +
                         "kind": "delete",                      +
                         "schema": "public",                    +
                         "table": "table_with_unique",          +
                         "oldkeys": {                           +
                                 "keyvalues": [4.56, true]      +
                         }                                      +
                 }                                              +
         ]                                                      +
=======
SELECT data FROM pg_logical_slot_get_changes('regression_slot', NULL, NULL, 'include-xids', '0', 'pretty-print', '1');
                          data                           
---------------------------------------------------------
 {                                                      +
         "change": [
         ]                                              +
 }
 {                                                      +
         "change": [
                 {                                      +
                         "op": "D",                     +
                         "schema": "public",            +
                         "table": "table_with_unique",  +
                         "keynames": ["g", "n"],        +
                         "keytypes": ["float8", "bool"],+
                         "oldkey": [1.23, false]        +
                 }
         ]                                              +
 }
 {                                                      +
         "change": [
                 {                                      +
                         "op": "D",                     +
                         "schema": "public",            +
                         "table": "table_with_unique",  +
                         "keynames": ["g", "n"],        +
                         "keytypes": ["float8", "bool"],+
                         "oldkey": [4.56, true]         +
                 }
         ]                                              +
 }
 {                                                      +
         "change": [
         ]                                              +
>>>>>>> 2f1f13a4
 }
(2 rows)

SELECT 'stop' FROM pg_drop_replication_slot('regression_slot');
 ?column? 
----------
 stop
(1 row)
<|MERGE_RESOLUTION|>--- conflicted
+++ resolved
@@ -35,45 +35,11 @@
 DELETE FROM table_with_unique WHERE b = 1;
 DELETE FROM table_with_unique WHERE n = true;
 ALTER TABLE table_with_unique REPLICA IDENTITY DEFAULT;
-<<<<<<< HEAD
 SELECT data FROM pg_logical_slot_get_changes('regression_slot', NULL, NULL, 'pretty-print', '1');
-                              data                               
------------------------------------------------------------------
- {                                                              +
-         "change": [                                            +
-                 {                                              +
-                         "kind": "delete",                      +
-                         "schema": "public",                    +
-                         "table": "table_with_unique",          +
-                         "oldkeys": {                           +
-                                 "keynames": ["g", "n"],        +
-                                 "keytypes": ["float8", "bool"],+
-                                 "keyvalues": [1.23, false]     +
-                         }                                      +
-                 }                                              +
-         ]                                                      +
- }
- {                                                              +
-         "change": [                                            +
-                 {                                              +
-                         "kind": "delete",                      +
-                         "schema": "public",                    +
-                         "table": "table_with_unique",          +
-                         "oldkeys": {                           +
-                                 "keyvalues": [4.56, true]      +
-                         }                                      +
-                 }                                              +
-         ]                                                      +
-=======
-SELECT data FROM pg_logical_slot_get_changes('regression_slot', NULL, NULL, 'include-xids', '0', 'pretty-print', '1');
                           data                           
 ---------------------------------------------------------
  {                                                      +
-         "change": [
-         ]                                              +
- }
- {                                                      +
-         "change": [
+         "change": [                                    +
                  {                                      +
                          "op": "D",                     +
                          "schema": "public",            +
@@ -81,25 +47,18 @@
                          "keynames": ["g", "n"],        +
                          "keytypes": ["float8", "bool"],+
                          "oldkey": [1.23, false]        +
-                 }
+                 }                                      +
          ]                                              +
  }
  {                                                      +
-         "change": [
+         "change": [                                    +
                  {                                      +
                          "op": "D",                     +
                          "schema": "public",            +
                          "table": "table_with_unique",  +
-                         "keynames": ["g", "n"],        +
-                         "keytypes": ["float8", "bool"],+
                          "oldkey": [4.56, true]         +
-                 }
+                 }                                      +
          ]                                              +
- }
- {                                                      +
-         "change": [
-         ]                                              +
->>>>>>> 2f1f13a4
  }
 (2 rows)
 

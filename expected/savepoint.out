\set VERBOSITY terse
-- predictability
SET synchronous_commit = on;
CREATE TABLE xpto (a SERIAL PRIMARY KEY, b text);
SELECT 'init' FROM pg_create_logical_replication_slot('regression_slot', 'wal2json');
 ?column? 
----------
 init
(1 row)

INSERT INTO xpto (b) VALUES('john');
INSERT INTO xpto (b) VALUES('smith');
INSERT INTO xpto (b) VALUES('robert');
BEGIN;
INSERT INTO xpto (b) VALUES('marie');
SAVEPOINT sp1;
INSERT INTO xpto (b) VALUES('ernesto');
SAVEPOINT sp2;
INSERT INTO xpto (b) VALUES('peter');	-- discard
SAVEPOINT sp3;
INSERT INTO xpto (b) VALUES('albert');	-- discard
ROLLBACK TO SAVEPOINT sp2;
RELEASE SAVEPOINT sp1;
INSERT INTO xpto (b) VALUES('francisco');
END;
<<<<<<< HEAD
SELECT data FROM pg_logical_slot_get_changes('regression_slot', NULL, NULL, 'pretty-print', '1');
                           data                           
----------------------------------------------------------
 {                                                       +
         "change": [                                     +
                 {                                       +
                         "kind": "insert",               +
                         "schema": "public",             +
                         "table": "xpto",                +
                         "columnnames": ["a", "b"],      +
                         "columntypes": ["int4", "text"],+
                         "columnvalues": [1, "john"]     +
                 }                                       +
         ]                                               +
 }
 {                                                       +
         "change": [                                     +
                 {                                       +
                         "kind": "insert",               +
                         "schema": "public",             +
                         "table": "xpto",                +
                         "columnvalues": [2, "smith"]    +
                 }                                       +
         ]                                               +
 }
 {                                                       +
         "change": [                                     +
                 {                                       +
                         "kind": "insert",               +
                         "schema": "public",             +
                         "table": "xpto",                +
                         "columnvalues": [3, "robert"]   +
                 }                                       +
         ]                                               +
 }
 {                                                       +
         "change": [                                     +
                 {                                       +
                         "kind": "insert",               +
                         "schema": "public",             +
                         "table": "xpto",                +
                         "columnvalues": [4, "marie"]    +
                 }                                       +
                 ,{                                      +
                         "kind": "insert",               +
                         "schema": "public",             +
                         "table": "xpto",                +
                         "columnvalues": [5, "ernesto"]  +
                 }                                       +
                 ,{                                      +
                         "kind": "insert",               +
                         "schema": "public",             +
                         "table": "xpto",                +
                         "columnvalues": [8, "francisco"]+
                 }                                       +
         ]                                               +
=======
SELECT data FROM pg_logical_slot_get_changes('regression_slot', NULL, NULL, 'include-xids', '0', 'pretty-print', '1');
                         data                          
-------------------------------------------------------
 {                                                    +
         "change": [
                 {                                    +
                         "op": "I",                   +
                         "schema": "public",          +
                         "table": "xpto",             +
                         "colnames": ["a", "b"],      +
                         "coltypes": ["int4", "text"],+
                         "values": [1, "john"]        +
                 }
         ]                                            +
 }
 {                                                    +
         "change": [
                 {                                    +
                         "op": "I",                   +
                         "schema": "public",          +
                         "table": "xpto",             +
                         "colnames": ["a", "b"],      +
                         "coltypes": ["int4", "text"],+
                         "values": [2, "smith"]       +
                 }
         ]                                            +
 }
 {                                                    +
         "change": [
                 {                                    +
                         "op": "I",                   +
                         "schema": "public",          +
                         "table": "xpto",             +
                         "colnames": ["a", "b"],      +
                         "coltypes": ["int4", "text"],+
                         "values": [3, "robert"]      +
                 }
         ]                                            +
 }
 {                                                    +
         "change": [
                 {                                    +
                         "op": "I",                   +
                         "schema": "public",          +
                         "table": "xpto",             +
                         "colnames": ["a", "b"],      +
                         "coltypes": ["int4", "text"],+
                         "values": [4, "marie"]       +
                 }
                 ,{                                   +
                         "op": "I",                   +
                         "schema": "public",          +
                         "table": "xpto",             +
                         "colnames": ["a", "b"],      +
                         "coltypes": ["int4", "text"],+
                         "values": [5, "ernesto"]     +
                 }
                 ,{                                   +
                         "op": "I",                   +
                         "schema": "public",          +
                         "table": "xpto",             +
                         "colnames": ["a", "b"],      +
                         "coltypes": ["int4", "text"],+
                         "values": [8, "francisco"]   +
                 }
         ]                                            +
>>>>>>> 2f1f13a4
 }
(4 rows)

SELECT 'stop' FROM pg_drop_replication_slot('regression_slot');
 ?column? 
----------
 stop
(1 row)
<|MERGE_RESOLUTION|>--- conflicted
+++ resolved
@@ -23,69 +23,11 @@
 RELEASE SAVEPOINT sp1;
 INSERT INTO xpto (b) VALUES('francisco');
 END;
-<<<<<<< HEAD
 SELECT data FROM pg_logical_slot_get_changes('regression_slot', NULL, NULL, 'pretty-print', '1');
-                           data                           
-----------------------------------------------------------
- {                                                       +
-         "change": [                                     +
-                 {                                       +
-                         "kind": "insert",               +
-                         "schema": "public",             +
-                         "table": "xpto",                +
-                         "columnnames": ["a", "b"],      +
-                         "columntypes": ["int4", "text"],+
-                         "columnvalues": [1, "john"]     +
-                 }                                       +
-         ]                                               +
- }
- {                                                       +
-         "change": [                                     +
-                 {                                       +
-                         "kind": "insert",               +
-                         "schema": "public",             +
-                         "table": "xpto",                +
-                         "columnvalues": [2, "smith"]    +
-                 }                                       +
-         ]                                               +
- }
- {                                                       +
-         "change": [                                     +
-                 {                                       +
-                         "kind": "insert",               +
-                         "schema": "public",             +
-                         "table": "xpto",                +
-                         "columnvalues": [3, "robert"]   +
-                 }                                       +
-         ]                                               +
- }
- {                                                       +
-         "change": [                                     +
-                 {                                       +
-                         "kind": "insert",               +
-                         "schema": "public",             +
-                         "table": "xpto",                +
-                         "columnvalues": [4, "marie"]    +
-                 }                                       +
-                 ,{                                      +
-                         "kind": "insert",               +
-                         "schema": "public",             +
-                         "table": "xpto",                +
-                         "columnvalues": [5, "ernesto"]  +
-                 }                                       +
-                 ,{                                      +
-                         "kind": "insert",               +
-                         "schema": "public",             +
-                         "table": "xpto",                +
-                         "columnvalues": [8, "francisco"]+
-                 }                                       +
-         ]                                               +
-=======
-SELECT data FROM pg_logical_slot_get_changes('regression_slot', NULL, NULL, 'include-xids', '0', 'pretty-print', '1');
                          data                          
 -------------------------------------------------------
  {                                                    +
-         "change": [
+         "change": [                                  +
                  {                                    +
                          "op": "I",                   +
                          "schema": "public",          +
@@ -93,61 +35,50 @@
                          "colnames": ["a", "b"],      +
                          "coltypes": ["int4", "text"],+
                          "values": [1, "john"]        +
-                 }
+                 }                                    +
          ]                                            +
  }
  {                                                    +
-         "change": [
+         "change": [                                  +
                  {                                    +
                          "op": "I",                   +
                          "schema": "public",          +
                          "table": "xpto",             +
-                         "colnames": ["a", "b"],      +
-                         "coltypes": ["int4", "text"],+
                          "values": [2, "smith"]       +
-                 }
+                 }                                    +
          ]                                            +
  }
  {                                                    +
-         "change": [
+         "change": [                                  +
                  {                                    +
                          "op": "I",                   +
                          "schema": "public",          +
                          "table": "xpto",             +
-                         "colnames": ["a", "b"],      +
-                         "coltypes": ["int4", "text"],+
                          "values": [3, "robert"]      +
-                 }
+                 }                                    +
          ]                                            +
  }
  {                                                    +
-         "change": [
+         "change": [                                  +
                  {                                    +
                          "op": "I",                   +
                          "schema": "public",          +
                          "table": "xpto",             +
-                         "colnames": ["a", "b"],      +
-                         "coltypes": ["int4", "text"],+
                          "values": [4, "marie"]       +
-                 }
+                 }                                    +
                  ,{                                   +
                          "op": "I",                   +
                          "schema": "public",          +
                          "table": "xpto",             +
-                         "colnames": ["a", "b"],      +
-                         "coltypes": ["int4", "text"],+
                          "values": [5, "ernesto"]     +
-                 }
+                 }                                    +
                  ,{                                   +
                          "op": "I",                   +
                          "schema": "public",          +
                          "table": "xpto",             +
-                         "colnames": ["a", "b"],      +
-                         "coltypes": ["int4", "text"],+
                          "values": [8, "francisco"]   +
-                 }
+                 }                                    +
          ]                                            +
->>>>>>> 2f1f13a4
  }
 (4 rows)
 

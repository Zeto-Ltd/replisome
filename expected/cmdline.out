--- conflicted
+++ resolved
@@ -7,9 +7,14 @@
  init
 (1 row)
 
-SELECT data FROM pg_logical_slot_get_changes('regression_slot', NULL, NULL, 'nosuchopt', '42');
+-- Unknown option
+SELECT data FROM pg_logical_slot_get_changes('regression_slot', NULL, NULL,
+	'nosuchopt', '42');
 ERROR:  option "nosuchopt" = "42" is unknown
-<<<<<<< HEAD
+-- Regexp error
+SELECT data FROM pg_logical_slot_get_changes('regression_slot', NULL, NULL,
+	'include-table', '~(');
+ERROR:  invalid regular expression "(": parentheses () not balanced
 -- By default don't write in chunks
 CREATE TABLE x ();
 DROP TABLE x;
@@ -60,12 +65,6 @@
  {"change":[{"kind":"insert","schema":"public","table":"emptyxact","columnnames":["id"],"columntypes":["int4"],"columnvalues":[1]}]}
 (1 row)
 
-=======
--- Regexp error
-SELECT data FROM pg_logical_slot_get_changes('regression_slot', NULL, NULL,
-	'include-table', '~(');
-ERROR:  invalid regular expression "(": parentheses () not balanced
->>>>>>> a3c15c36
 SELECT 'stop' FROM pg_drop_replication_slot('regression_slot');
  ?column? 
 ----------

\set VERBOSITY terse
-- predictability
SET synchronous_commit = on;
DROP TABLE IF EXISTS table_with_unique;
CREATE TABLE table_with_unique (
a	smallserial,
b	smallint,
c	int,
d	bigint,
e	numeric(5,3) not null,
f	real not null,
g	double precision not null,
h	char(10),
i	varchar(30),
j	text,
k	bit varying(20),
l	timestamp,
m	date,
n	boolean not null,
o	json,
p	tsvector,
UNIQUE(g, n)
);
-- INSERT
INSERT INTO table_with_unique (b, c, d, e, f, g, h, i, j, k, l, m, n, o, p) VALUES(1, 2, 3, 3.54, 876.563452345, 1.23, 'teste', 'testando', 'um texto longo', B'001110010101010', '2013-11-02 17:30:52', '2013-02-04', false, '{ "a": 123 }', 'Old Old Parr'::tsvector);
INSERT INTO table_with_unique (b, c, d, e, f, g, h, i, j, k, l, m, n, o, p) VALUES(4, 5, 6, 3.54, 876.563452345, 4.56, 'teste', 'testando', 'um texto longo', B'001110010101010', '2013-11-02 17:30:52', '2013-02-04', true, '{ "a": 123 }', 'Old Old Parr'::tsvector);
SELECT 'init' FROM pg_create_logical_replication_slot('regression_slot', 'wal2json');
 ?column? 
----------
 init
(1 row)

-- UPDATE: REPLICA IDENTITY USING INDEX
ALTER TABLE table_with_unique REPLICA IDENTITY USING INDEX table_with_unique_g_n_key;
-- FIXME não apresenta valor correto de g
UPDATE table_with_unique SET c = -c WHERE b = 1;
UPDATE table_with_unique SET g = -g WHERE n = true;
ALTER TABLE table_with_unique REPLICA IDENTITY DEFAULT;
<<<<<<< HEAD
SELECT data FROM pg_logical_slot_get_changes('regression_slot', NULL, NULL, 'pretty-print', '1', 'include-empty-xacts', '1');
                                                                                                              data                                                                                                              
--------------------------------------------------------------------------------------------------------------------------------------------------------------------------------------------------------------------------------
 {                                                                                                                                                                                                                             +
         "change": [                                                                                                                                                                                                           +
         ]                                                                                                                                                                                                                     +
 }
 {                                                                                                                                                                                                                             +
         "change": [                                                                                                                                                                                                           +
                 {                                                                                                                                                                                                             +
                         "kind": "update",                                                                                                                                                                                     +
                         "schema": "public",                                                                                                                                                                                   +
                         "table": "table_with_unique",                                                                                                                                                                         +
                         "columnnames": ["a", "b", "c", "d", "e", "f", "g", "h", "i", "j", "k", "l", "m", "n", "o", "p"],                                                                                                      +
                         "columntypes": ["int2", "int2", "int4", "int8", "numeric", "float4", "float8", "bpchar", "varchar", "text", "varbit", "timestamp", "date", "bool", "json", "tsvector"],                               +
                         "columnvalues": [1, 1, -2, 3, 3.540, 876.563, 1.23, "teste     ", "testando", "um texto longo", "001110010101010", "Sat Nov 02 17:30:52 2013", "02-04-2013", false, "{ \"a\": 123 }", "'Old' 'Parr'"],+
                         "oldkeys": {                                                                                                                                                                                          +
                                 "keynames": ["g", "n"],                                                                                                                                                                       +
                                 "keytypes": ["float8", "bool"],                                                                                                                                                               +
                                 "keyvalues": [1.23, false]                                                                                                                                                                    +
                         }                                                                                                                                                                                                     +
                 }                                                                                                                                                                                                             +
         ]                                                                                                                                                                                                                     +
 }
 {                                                                                                                                                                                                                             +
         "change": [                                                                                                                                                                                                           +
                 {                                                                                                                                                                                                             +
                         "kind": "update",                                                                                                                                                                                     +
                         "schema": "public",                                                                                                                                                                                   +
                         "table": "table_with_unique",                                                                                                                                                                         +
                         "columnvalues": [2, 4, 5, 6, 3.540, 876.563, -4.56, "teste     ", "testando", "um texto longo", "001110010101010", "Sat Nov 02 17:30:52 2013", "02-04-2013", true, "{ \"a\": 123 }", "'Old' 'Parr'"], +
                         "oldkeys": {                                                                                                                                                                                          +
                                 "keyvalues": [4.56, true]                                                                                                                                                                     +
                         }                                                                                                                                                                                                     +
                 }                                                                                                                                                                                                             +
         ]                                                                                                                                                                                                                     +
 }
 {                                                                                                                                                                                                                             +
         "change": [                                                                                                                                                                                                           +
         ]                                                                                                                                                                                                                     +
=======
SELECT data FROM pg_logical_slot_get_changes('regression_slot', NULL, NULL, 'include-xids', '0', 'pretty-print', '1');
                                                                                                           data                                                                                                           
--------------------------------------------------------------------------------------------------------------------------------------------------------------------------------------------------------------------------
 {                                                                                                                                                                                                                       +
         "change": [
         ]                                                                                                                                                                                                               +
 }
 {                                                                                                                                                                                                                       +
         "change": [
                 {                                                                                                                                                                                                       +
                         "op": "U",                                                                                                                                                                                      +
                         "schema": "public",                                                                                                                                                                             +
                         "table": "table_with_unique",                                                                                                                                                                   +
                         "colnames": ["a", "b", "c", "d", "e", "f", "g", "h", "i", "j", "k", "l", "m", "n", "o", "p"],                                                                                                   +
                         "coltypes": ["int2", "int2", "int4", "int8", "numeric", "float4", "float8", "bpchar", "varchar", "text", "varbit", "timestamp", "date", "bool", "json", "tsvector"],                            +
                         "values": [1, 1, -2, 3, 3.540, 876.563, 1.23, "teste     ", "testando", "um texto longo", "001110010101010", "Sat Nov 02 17:30:52 2013", "02-04-2013", false, "{ \"a\": 123 }", "'Old' 'Parr'"],+
                         "keynames": ["g", "n"],                                                                                                                                                                         +
                         "keytypes": ["float8", "bool"],                                                                                                                                                                 +
                         "oldkey": [1.23, false]                                                                                                                                                                         +
                 }
         ]                                                                                                                                                                                                               +
 }
 {                                                                                                                                                                                                                       +
         "change": [
                 {                                                                                                                                                                                                       +
                         "op": "U",                                                                                                                                                                                      +
                         "schema": "public",                                                                                                                                                                             +
                         "table": "table_with_unique",                                                                                                                                                                   +
                         "colnames": ["a", "b", "c", "d", "e", "f", "g", "h", "i", "j", "k", "l", "m", "n", "o", "p"],                                                                                                   +
                         "coltypes": ["int2", "int2", "int4", "int8", "numeric", "float4", "float8", "bpchar", "varchar", "text", "varbit", "timestamp", "date", "bool", "json", "tsvector"],                            +
                         "values": [2, 4, 5, 6, 3.540, 876.563, -4.56, "teste     ", "testando", "um texto longo", "001110010101010", "Sat Nov 02 17:30:52 2013", "02-04-2013", true, "{ \"a\": 123 }", "'Old' 'Parr'"], +
                         "keynames": ["g", "n"],                                                                                                                                                                         +
                         "keytypes": ["float8", "bool"],                                                                                                                                                                 +
                         "oldkey": [4.56, true]                                                                                                                                                                          +
                 }
         ]                                                                                                                                                                                                               +
 }
 {                                                                                                                                                                                                                       +
         "change": [
         ]                                                                                                                                                                                                               +
>>>>>>> 2f1f13a4
 }
(4 rows)

SELECT 'stop' FROM pg_drop_replication_slot('regression_slot');
 ?column? 
----------
 stop
(1 row)
<|MERGE_RESOLUTION|>--- conflicted
+++ resolved
@@ -36,57 +36,15 @@
 UPDATE table_with_unique SET c = -c WHERE b = 1;
 UPDATE table_with_unique SET g = -g WHERE n = true;
 ALTER TABLE table_with_unique REPLICA IDENTITY DEFAULT;
-<<<<<<< HEAD
 SELECT data FROM pg_logical_slot_get_changes('regression_slot', NULL, NULL, 'pretty-print', '1', 'include-empty-xacts', '1');
-                                                                                                              data                                                                                                              
---------------------------------------------------------------------------------------------------------------------------------------------------------------------------------------------------------------------------------
- {                                                                                                                                                                                                                             +
-         "change": [                                                                                                                                                                                                           +
-         ]                                                                                                                                                                                                                     +
- }
- {                                                                                                                                                                                                                             +
-         "change": [                                                                                                                                                                                                           +
-                 {                                                                                                                                                                                                             +
-                         "kind": "update",                                                                                                                                                                                     +
-                         "schema": "public",                                                                                                                                                                                   +
-                         "table": "table_with_unique",                                                                                                                                                                         +
-                         "columnnames": ["a", "b", "c", "d", "e", "f", "g", "h", "i", "j", "k", "l", "m", "n", "o", "p"],                                                                                                      +
-                         "columntypes": ["int2", "int2", "int4", "int8", "numeric", "float4", "float8", "bpchar", "varchar", "text", "varbit", "timestamp", "date", "bool", "json", "tsvector"],                               +
-                         "columnvalues": [1, 1, -2, 3, 3.540, 876.563, 1.23, "teste     ", "testando", "um texto longo", "001110010101010", "Sat Nov 02 17:30:52 2013", "02-04-2013", false, "{ \"a\": 123 }", "'Old' 'Parr'"],+
-                         "oldkeys": {                                                                                                                                                                                          +
-                                 "keynames": ["g", "n"],                                                                                                                                                                       +
-                                 "keytypes": ["float8", "bool"],                                                                                                                                                               +
-                                 "keyvalues": [1.23, false]                                                                                                                                                                    +
-                         }                                                                                                                                                                                                     +
-                 }                                                                                                                                                                                                             +
-         ]                                                                                                                                                                                                                     +
- }
- {                                                                                                                                                                                                                             +
-         "change": [                                                                                                                                                                                                           +
-                 {                                                                                                                                                                                                             +
-                         "kind": "update",                                                                                                                                                                                     +
-                         "schema": "public",                                                                                                                                                                                   +
-                         "table": "table_with_unique",                                                                                                                                                                         +
-                         "columnvalues": [2, 4, 5, 6, 3.540, 876.563, -4.56, "teste     ", "testando", "um texto longo", "001110010101010", "Sat Nov 02 17:30:52 2013", "02-04-2013", true, "{ \"a\": 123 }", "'Old' 'Parr'"], +
-                         "oldkeys": {                                                                                                                                                                                          +
-                                 "keyvalues": [4.56, true]                                                                                                                                                                     +
-                         }                                                                                                                                                                                                     +
-                 }                                                                                                                                                                                                             +
-         ]                                                                                                                                                                                                                     +
- }
- {                                                                                                                                                                                                                             +
-         "change": [                                                                                                                                                                                                           +
-         ]                                                                                                                                                                                                                     +
-=======
-SELECT data FROM pg_logical_slot_get_changes('regression_slot', NULL, NULL, 'include-xids', '0', 'pretty-print', '1');
                                                                                                            data                                                                                                           
 --------------------------------------------------------------------------------------------------------------------------------------------------------------------------------------------------------------------------
  {                                                                                                                                                                                                                       +
-         "change": [
+         "change": [                                                                                                                                                                                                     +
          ]                                                                                                                                                                                                               +
  }
  {                                                                                                                                                                                                                       +
-         "change": [
+         "change": [                                                                                                                                                                                                     +
                  {                                                                                                                                                                                                       +
                          "op": "U",                                                                                                                                                                                      +
                          "schema": "public",                                                                                                                                                                             +
@@ -97,28 +55,23 @@
                          "keynames": ["g", "n"],                                                                                                                                                                         +
                          "keytypes": ["float8", "bool"],                                                                                                                                                                 +
                          "oldkey": [1.23, false]                                                                                                                                                                         +
-                 }
+                 }                                                                                                                                                                                                       +
          ]                                                                                                                                                                                                               +
  }
  {                                                                                                                                                                                                                       +
-         "change": [
+         "change": [                                                                                                                                                                                                     +
                  {                                                                                                                                                                                                       +
                          "op": "U",                                                                                                                                                                                      +
                          "schema": "public",                                                                                                                                                                             +
                          "table": "table_with_unique",                                                                                                                                                                   +
-                         "colnames": ["a", "b", "c", "d", "e", "f", "g", "h", "i", "j", "k", "l", "m", "n", "o", "p"],                                                                                                   +
-                         "coltypes": ["int2", "int2", "int4", "int8", "numeric", "float4", "float8", "bpchar", "varchar", "text", "varbit", "timestamp", "date", "bool", "json", "tsvector"],                            +
                          "values": [2, 4, 5, 6, 3.540, 876.563, -4.56, "teste     ", "testando", "um texto longo", "001110010101010", "Sat Nov 02 17:30:52 2013", "02-04-2013", true, "{ \"a\": 123 }", "'Old' 'Parr'"], +
-                         "keynames": ["g", "n"],                                                                                                                                                                         +
-                         "keytypes": ["float8", "bool"],                                                                                                                                                                 +
                          "oldkey": [4.56, true]                                                                                                                                                                          +
-                 }
+                 }                                                                                                                                                                                                       +
          ]                                                                                                                                                                                                               +
  }
  {                                                                                                                                                                                                                       +
-         "change": [
+         "change": [                                                                                                                                                                                                     +
          ]                                                                                                                                                                                                               +
->>>>>>> 2f1f13a4
  }
 (4 rows)
 

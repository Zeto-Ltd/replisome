\set VERBOSITY terse
-- predictability
SET synchronous_commit = on;
DROP TABLE IF EXISTS table_with_pk;
DROP TABLE IF EXISTS table_without_pk;
DROP TABLE IF EXISTS table_with_unique;
CREATE TABLE table_with_pk (
a	smallserial,
b	smallint,
c	int,
d	bigint,
e	numeric(5,3),
f	real not null,
g	double precision,
h	char(10),
i	varchar(30),
j	text,
k	bit varying(20),
l	timestamp,
m	date,
n	boolean not null,
o	json,
p	tsvector,
PRIMARY KEY(b, c, d)
);
CREATE TABLE table_without_pk (
a	smallserial,
b	smallint,
c	int,
d	bigint,
e	numeric(5,3),
f	real not null,
g	double precision,
h	char(10),
i	varchar(30),
j	text,
k	bit varying(20),
l	timestamp,
m	date,
n	boolean not null,
o	json,
p	tsvector
);
CREATE TABLE table_with_unique (
a	smallserial,
b	smallint,
c	int,
d	bigint,
e	numeric(5,3) not null,
f	real not null,
g	double precision not null,
h	char(10),
i	varchar(30),
j	text,
k	bit varying(20),
l	timestamp,
m	date,
n	boolean not null,
o	json,
p	tsvector,
UNIQUE(g, n)
);
-- INSERT
INSERT INTO table_with_pk (b, c, d, e, f, g, h, i, j, k, l, m, n, o, p) VALUES(1, 2, 3, 3.54, 876.563452345, 1.23, 'teste', 'testando', 'um texto longo', B'001110010101010', '2013-11-02 17:30:52', '2013-02-04', true, '{ "a": 123 }', 'Old Old Parr'::tsvector);
INSERT INTO table_without_pk (b, c, d, e, f, g, h, i, j, k, l, m, n, o, p) VALUES(1, 2, 3, 3.54, 876.563452345, 1.23, 'teste', 'testando', 'um texto longo', B'001110010101010', '2013-11-02 17:30:52', '2013-02-04', true, '{ "a": 123 }', 'Old Old Parr'::tsvector);
INSERT INTO table_with_unique (b, c, d, e, f, g, h, i, j, k, l, m, n, o, p) VALUES(1, 2, 3, 3.54, 876.563452345, 1.23, 'teste', 'testando', 'um texto longo', B'001110010101010', '2013-11-02 17:30:52', '2013-02-04', true, '{ "a": 123 }', 'Old Old Parr'::tsvector);
SELECT 'init' FROM pg_create_logical_replication_slot('regression_slot', 'wal2json');
 ?column? 
----------
 init
(1 row)

-- UPDATE: no pk
UPDATE table_without_pk SET f = -f WHERE b = 1;
-- UPDATE: no pk change
UPDATE table_with_pk SET f = -f WHERE b = 1;
-- UPDATE: pk change
UPDATE table_with_pk SET b = -b WHERE b = 1;
-- UPDATE: unique
UPDATE table_with_unique SET n = false WHERE b = 1;
SELECT data FROM pg_logical_slot_get_changes('regression_slot', NULL, NULL, 'pretty-print', '1', 'include-empty-xacts', '1');
WARNING:  table "table_without_pk" without primary key or replica identity is nothing
WARNING:  table "table_with_unique" without primary key or replica identity is nothing
<<<<<<< HEAD
                                                                                                              data                                                                                                              
--------------------------------------------------------------------------------------------------------------------------------------------------------------------------------------------------------------------------------
 {                                                                                                                                                                                                                             +
         "change": [                                                                                                                                                                                                           +
         ]                                                                                                                                                                                                                     +
 }
 {                                                                                                                                                                                                                             +
         "change": [                                                                                                                                                                                                           +
                 {                                                                                                                                                                                                             +
                         "kind": "update",                                                                                                                                                                                     +
                         "schema": "public",                                                                                                                                                                                   +
                         "table": "table_with_pk",                                                                                                                                                                             +
                         "columnnames": ["a", "b", "c", "d", "e", "f", "g", "h", "i", "j", "k", "l", "m", "n", "o", "p"],                                                                                                      +
                         "columntypes": ["int2", "int2", "int4", "int8", "numeric", "float4", "float8", "bpchar", "varchar", "text", "varbit", "timestamp", "date", "bool", "json", "tsvector"],                               +
                         "columnvalues": [1, 1, 2, 3, 3.540, -876.563, 1.23, "teste     ", "testando", "um texto longo", "001110010101010", "Sat Nov 02 17:30:52 2013", "02-04-2013", true, "{ \"a\": 123 }", "'Old' 'Parr'"], +
                         "oldkeys": {                                                                                                                                                                                          +
                                 "keynames": ["b", "c", "d"],                                                                                                                                                                  +
                                 "keytypes": ["int2", "int4", "int8"],                                                                                                                                                         +
                                 "keyvalues": [1, 2, 3]                                                                                                                                                                        +
                         }                                                                                                                                                                                                     +
                 }                                                                                                                                                                                                             +
         ]                                                                                                                                                                                                                     +
 }
 {                                                                                                                                                                                                                             +
         "change": [                                                                                                                                                                                                           +
                 {                                                                                                                                                                                                             +
                         "kind": "update",                                                                                                                                                                                     +
                         "schema": "public",                                                                                                                                                                                   +
                         "table": "table_with_pk",                                                                                                                                                                             +
                         "columnvalues": [1, -1, 2, 3, 3.540, -876.563, 1.23, "teste     ", "testando", "um texto longo", "001110010101010", "Sat Nov 02 17:30:52 2013", "02-04-2013", true, "{ \"a\": 123 }", "'Old' 'Parr'"],+
                         "oldkeys": {                                                                                                                                                                                          +
                                 "keyvalues": [1, 2, 3]                                                                                                                                                                        +
                         }                                                                                                                                                                                                     +
                 }                                                                                                                                                                                                             +
         ]                                                                                                                                                                                                                     +
 }
 {                                                                                                                                                                                                                             +
         "change": [                                                                                                                                                                                                           +
         ]                                                                                                                                                                                                                     +
=======
                                                                                                           data                                                                                                           
--------------------------------------------------------------------------------------------------------------------------------------------------------------------------------------------------------------------------
 {                                                                                                                                                                                                                       +
         "change": [
         ]                                                                                                                                                                                                               +
 }
 {                                                                                                                                                                                                                       +
         "change": [
                 {                                                                                                                                                                                                       +
                         "op": "U",                                                                                                                                                                                      +
                         "schema": "public",                                                                                                                                                                             +
                         "table": "table_with_pk",                                                                                                                                                                       +
                         "colnames": ["a", "b", "c", "d", "e", "f", "g", "h", "i", "j", "k", "l", "m", "n", "o", "p"],                                                                                                   +
                         "coltypes": ["int2", "int2", "int4", "int8", "numeric", "float4", "float8", "bpchar", "varchar", "text", "varbit", "timestamp", "date", "bool", "json", "tsvector"],                            +
                         "values": [1, 1, 2, 3, 3.540, -876.563, 1.23, "teste     ", "testando", "um texto longo", "001110010101010", "Sat Nov 02 17:30:52 2013", "02-04-2013", true, "{ \"a\": 123 }", "'Old' 'Parr'"], +
                         "keynames": ["b", "c", "d"],                                                                                                                                                                    +
                         "keytypes": ["int2", "int4", "int8"],                                                                                                                                                           +
                         "oldkey": [1, 2, 3]                                                                                                                                                                             +
                 }
         ]                                                                                                                                                                                                               +
 }
 {                                                                                                                                                                                                                       +
         "change": [
                 {                                                                                                                                                                                                       +
                         "op": "U",                                                                                                                                                                                      +
                         "schema": "public",                                                                                                                                                                             +
                         "table": "table_with_pk",                                                                                                                                                                       +
                         "colnames": ["a", "b", "c", "d", "e", "f", "g", "h", "i", "j", "k", "l", "m", "n", "o", "p"],                                                                                                   +
                         "coltypes": ["int2", "int2", "int4", "int8", "numeric", "float4", "float8", "bpchar", "varchar", "text", "varbit", "timestamp", "date", "bool", "json", "tsvector"],                            +
                         "values": [1, -1, 2, 3, 3.540, -876.563, 1.23, "teste     ", "testando", "um texto longo", "001110010101010", "Sat Nov 02 17:30:52 2013", "02-04-2013", true, "{ \"a\": 123 }", "'Old' 'Parr'"],+
                         "keynames": ["b", "c", "d"],                                                                                                                                                                    +
                         "keytypes": ["int2", "int4", "int8"],                                                                                                                                                           +
                         "oldkey": [1, 2, 3]                                                                                                                                                                             +
                 }
         ]                                                                                                                                                                                                               +
 }
 {                                                                                                                                                                                                                       +
         "change": [
         ]                                                                                                                                                                                                               +
>>>>>>> 2f1f13a4
 }
(4 rows)

SELECT 'stop' FROM pg_drop_replication_slot('regression_slot');
 ?column? 
----------
 stop
(1 row)
<|MERGE_RESOLUTION|>--- conflicted
+++ resolved
@@ -81,55 +81,14 @@
 SELECT data FROM pg_logical_slot_get_changes('regression_slot', NULL, NULL, 'pretty-print', '1', 'include-empty-xacts', '1');
 WARNING:  table "table_without_pk" without primary key or replica identity is nothing
 WARNING:  table "table_with_unique" without primary key or replica identity is nothing
-<<<<<<< HEAD
-                                                                                                              data                                                                                                              
---------------------------------------------------------------------------------------------------------------------------------------------------------------------------------------------------------------------------------
- {                                                                                                                                                                                                                             +
-         "change": [                                                                                                                                                                                                           +
-         ]                                                                                                                                                                                                                     +
- }
- {                                                                                                                                                                                                                             +
-         "change": [                                                                                                                                                                                                           +
-                 {                                                                                                                                                                                                             +
-                         "kind": "update",                                                                                                                                                                                     +
-                         "schema": "public",                                                                                                                                                                                   +
-                         "table": "table_with_pk",                                                                                                                                                                             +
-                         "columnnames": ["a", "b", "c", "d", "e", "f", "g", "h", "i", "j", "k", "l", "m", "n", "o", "p"],                                                                                                      +
-                         "columntypes": ["int2", "int2", "int4", "int8", "numeric", "float4", "float8", "bpchar", "varchar", "text", "varbit", "timestamp", "date", "bool", "json", "tsvector"],                               +
-                         "columnvalues": [1, 1, 2, 3, 3.540, -876.563, 1.23, "teste     ", "testando", "um texto longo", "001110010101010", "Sat Nov 02 17:30:52 2013", "02-04-2013", true, "{ \"a\": 123 }", "'Old' 'Parr'"], +
-                         "oldkeys": {                                                                                                                                                                                          +
-                                 "keynames": ["b", "c", "d"],                                                                                                                                                                  +
-                                 "keytypes": ["int2", "int4", "int8"],                                                                                                                                                         +
-                                 "keyvalues": [1, 2, 3]                                                                                                                                                                        +
-                         }                                                                                                                                                                                                     +
-                 }                                                                                                                                                                                                             +
-         ]                                                                                                                                                                                                                     +
- }
- {                                                                                                                                                                                                                             +
-         "change": [                                                                                                                                                                                                           +
-                 {                                                                                                                                                                                                             +
-                         "kind": "update",                                                                                                                                                                                     +
-                         "schema": "public",                                                                                                                                                                                   +
-                         "table": "table_with_pk",                                                                                                                                                                             +
-                         "columnvalues": [1, -1, 2, 3, 3.540, -876.563, 1.23, "teste     ", "testando", "um texto longo", "001110010101010", "Sat Nov 02 17:30:52 2013", "02-04-2013", true, "{ \"a\": 123 }", "'Old' 'Parr'"],+
-                         "oldkeys": {                                                                                                                                                                                          +
-                                 "keyvalues": [1, 2, 3]                                                                                                                                                                        +
-                         }                                                                                                                                                                                                     +
-                 }                                                                                                                                                                                                             +
-         ]                                                                                                                                                                                                                     +
- }
- {                                                                                                                                                                                                                             +
-         "change": [                                                                                                                                                                                                           +
-         ]                                                                                                                                                                                                                     +
-=======
                                                                                                            data                                                                                                           
 --------------------------------------------------------------------------------------------------------------------------------------------------------------------------------------------------------------------------
  {                                                                                                                                                                                                                       +
-         "change": [
+         "change": [                                                                                                                                                                                                     +
          ]                                                                                                                                                                                                               +
  }
  {                                                                                                                                                                                                                       +
-         "change": [
+         "change": [                                                                                                                                                                                                     +
                  {                                                                                                                                                                                                       +
                          "op": "U",                                                                                                                                                                                      +
                          "schema": "public",                                                                                                                                                                             +
@@ -140,28 +99,23 @@
                          "keynames": ["b", "c", "d"],                                                                                                                                                                    +
                          "keytypes": ["int2", "int4", "int8"],                                                                                                                                                           +
                          "oldkey": [1, 2, 3]                                                                                                                                                                             +
-                 }
+                 }                                                                                                                                                                                                       +
          ]                                                                                                                                                                                                               +
  }
  {                                                                                                                                                                                                                       +
-         "change": [
+         "change": [                                                                                                                                                                                                     +
                  {                                                                                                                                                                                                       +
                          "op": "U",                                                                                                                                                                                      +
                          "schema": "public",                                                                                                                                                                             +
                          "table": "table_with_pk",                                                                                                                                                                       +
-                         "colnames": ["a", "b", "c", "d", "e", "f", "g", "h", "i", "j", "k", "l", "m", "n", "o", "p"],                                                                                                   +
-                         "coltypes": ["int2", "int2", "int4", "int8", "numeric", "float4", "float8", "bpchar", "varchar", "text", "varbit", "timestamp", "date", "bool", "json", "tsvector"],                            +
                          "values": [1, -1, 2, 3, 3.540, -876.563, 1.23, "teste     ", "testando", "um texto longo", "001110010101010", "Sat Nov 02 17:30:52 2013", "02-04-2013", true, "{ \"a\": 123 }", "'Old' 'Parr'"],+
-                         "keynames": ["b", "c", "d"],                                                                                                                                                                    +
-                         "keytypes": ["int2", "int4", "int8"],                                                                                                                                                           +
                          "oldkey": [1, 2, 3]                                                                                                                                                                             +
-                 }
+                 }                                                                                                                                                                                                       +
          ]                                                                                                                                                                                                               +
  }
  {                                                                                                                                                                                                                       +
-         "change": [
+         "change": [                                                                                                                                                                                                     +
          ]                                                                                                                                                                                                               +
->>>>>>> 2f1f13a4
  }
 (4 rows)
 

--- conflicted
+++ resolved
@@ -82,39 +82,14 @@
 SELECT data FROM pg_logical_slot_get_changes('regression_slot', NULL, NULL, 'pretty-print', '1', 'include-empty-xacts', '1');
 WARNING:  table "table_without_pk" without primary key or replica identity is nothing
 WARNING:  table "table_with_unique" without primary key or replica identity is nothing
-<<<<<<< HEAD
-                                 data                                  
------------------------------------------------------------------------
- {                                                                    +
-         "change": [                                                  +
-         ]                                                            +
- }
- {                                                                    +
-         "change": [                                                  +
-                 {                                                    +
-                         "kind": "delete",                            +
-                         "schema": "public",                          +
-                         "table": "table_with_pk",                    +
-                         "oldkeys": {                                 +
-                                 "keynames": ["b", "c", "d"],         +
-                                 "keytypes": ["int2", "int4", "int8"],+
-                                 "keyvalues": [1, 2, 3]               +
-                         }                                            +
-                 }                                                    +
-         ]                                                            +
- }
- {                                                                    +
-         "change": [                                                  +
-         ]                                                            +
-=======
                              data                              
 ---------------------------------------------------------------
  {                                                            +
-         "change": [
+         "change": [                                          +
          ]                                                    +
  }
  {                                                            +
-         "change": [
+         "change": [                                          +
                  {                                            +
                          "op": "D",                           +
                          "schema": "public",                  +
@@ -122,13 +97,12 @@
                          "keynames": ["b", "c", "d"],         +
                          "keytypes": ["int2", "int4", "int8"],+
                          "oldkey": [1, 2, 3]                  +
-                 }
+                 }                                            +
          ]                                                    +
  }
  {                                                            +
-         "change": [
+         "change": [                                          +
          ]                                                    +
->>>>>>> 2f1f13a4
  }
 (3 rows)
 
@@ -139,21 +113,19 @@
 SELECT data FROM pg_logical_slot_get_changes('regression_slot', NULL, NULL, 'pretty-print', '1');
 WARNING:  table "table_without_pk" without primary key or replica identity is nothing
 WARNING:  table "table_with_unique" without primary key or replica identity is nothing
-                                 data                                  
------------------------------------------------------------------------
- {                                                                    +
-         "change": [                                                  +
-                 {                                                    +
-                         "kind": "delete",                            +
-                         "schema": "public",                          +
-                         "table": "table_with_pk",                    +
-                         "oldkeys": {                                 +
-                                 "keynames": ["b", "c", "d"],         +
-                                 "keytypes": ["int2", "int4", "int8"],+
-                                 "keyvalues": [2, 2, 3]               +
-                         }                                            +
-                 }                                                    +
-         ]                                                            +
+                             data                              
+---------------------------------------------------------------
+ {                                                            +
+         "change": [                                          +
+                 {                                            +
+                         "op": "D",                           +
+                         "schema": "public",                  +
+                         "table": "table_with_pk",            +
+                         "keynames": ["b", "c", "d"],         +
+                         "keytypes": ["int2", "int4", "int8"],+
+                         "oldkey": [2, 2, 3]                  +
+                 }                                            +
+         ]                                                    +
  }
 (1 row)
 

/*-------------------------------------------------------------------------
 *
 * wal2json.c
 * 		JSON output plugin for changeset extraction
 *
 * Copyright (c) 2013-2017, PostgreSQL Global Development Group
 *
 * IDENTIFICATION
 *		contrib/wal2json/wal2json.c
 *
 *-------------------------------------------------------------------------
 */

#include "postgres.h"

#include "wal2json.h"
#include "reldata.h"

#include "access/sysattr.h"

#include "catalog/pg_class.h"
#include "catalog/pg_type.h"
#include "catalog/index.h"

#include "nodes/parsenodes.h"

#include "replication/output_plugin.h"
#include "replication/logical.h"

#include "utils/builtins.h"
#include "utils/lsyscache.h"
#include "utils/memutils.h"
#include "utils/pg_lsn.h"
#include "utils/inval.h"
#include "utils/rel.h"
#include "utils/relcache.h"
#include "utils/syscache.h"
#include "utils/typcache.h"

PG_MODULE_MAGIC;

extern void		_PG_init(void);
extern void		_PG_output_plugin_init(OutputPluginCallbacks *cb);


/* These must be available to pg_dlsym() */
static void pg_decode_startup(LogicalDecodingContext *ctx, OutputPluginOptions *opt, bool is_init);
static void pg_decode_shutdown(LogicalDecodingContext *ctx);
static void pg_decode_begin_txn(LogicalDecodingContext *ctx,
					ReorderBufferTXN *txn);
static void pg_decode_commit_txn(LogicalDecodingContext *ctx,
					 ReorderBufferTXN *txn, XLogRecPtr commit_lsn);
static void pg_decode_change(LogicalDecodingContext *ctx,
				 ReorderBufferTXN *txn, Relation rel,
				 ReorderBufferChange *change);

static void output_begin(LogicalDecodingContext *ctx, JsonDecodingData *data,
		ReorderBufferTXN *txn, bool last_write);

void
_PG_init(void)
{
	/* Register the callback to receive schema changes */
	CacheRegisterRelcacheCallback(reldata_invalidate, (Datum)0);
}

/* Specify output plugin callbacks */
void
_PG_output_plugin_init(OutputPluginCallbacks *cb)
{
	AssertVariableIsOfType(&_PG_output_plugin_init, LogicalOutputPluginInit);

	cb->startup_cb = pg_decode_startup;
	cb->begin_cb = pg_decode_begin_txn;
	cb->change_cb = pg_decode_change;
	cb->commit_cb = pg_decode_commit_txn;
	cb->shutdown_cb = pg_decode_shutdown;
}

/* Initialize this plugin */
static void
pg_decode_startup(LogicalDecodingContext *ctx, OutputPluginOptions *opt, bool is_init)
{
	ListCell	*option;
	JsonDecodingData *data;

	data = palloc0(sizeof(JsonDecodingData));
	data->context = AllocSetContextCreate(TopMemoryContext,
										"text conversion context",
										ALLOCSET_DEFAULT_MINSIZE,
										ALLOCSET_DEFAULT_INITSIZE,
										ALLOCSET_DEFAULT_MAXSIZE);
	data->include_xids = false;
	data->include_timestamp = false;
	data->include_schemas = true;
	data->include_types = true;
	data->pretty_print = false;
	data->write_in_chunks = false;
	data->include_lsn = false;
	data->include_empty_xacts = false;
	data->commands = NULL;

	data->nr_changes = 0;

	data->reldata = reldata_create();

	ctx->output_plugin_private = data;

	opt->output_type = OUTPUT_PLUGIN_TEXTUAL_OUTPUT;

	foreach(option, ctx->output_plugin_options)
	{
		DefElem *elem = lfirst(option);

		Assert(elem->arg == NULL || IsA(elem->arg, String));

		if (strcmp(elem->defname, "include-xids") == 0)
		{
			/* If option does not provide a value, it means its value is true */
			if (elem->arg == NULL)
			{
				elog(LOG, "include-xids argument is null");
				data->include_xids = true;
			}
			else if (!parse_bool(strVal(elem->arg), &data->include_xids))
				ereport(ERROR,
						(errcode(ERRCODE_INVALID_PARAMETER_VALUE),
						 errmsg("could not parse value \"%s\" for parameter \"%s\"",
							 strVal(elem->arg), elem->defname)));
		}
		else if (strcmp(elem->defname, "include-timestamp") == 0)
		{
			if (elem->arg == NULL)
			{
				elog(LOG, "include-timestamp argument is null");
				data->include_timestamp = true;
			}
			else if (!parse_bool(strVal(elem->arg), &data->include_timestamp))
				ereport(ERROR,
						(errcode(ERRCODE_INVALID_PARAMETER_VALUE),
						 errmsg("could not parse value \"%s\" for parameter \"%s\"",
							 strVal(elem->arg), elem->defname)));
		}
		else if (strcmp(elem->defname, "include-schemas") == 0)
		{
			if (elem->arg == NULL)
			{
				elog(LOG, "include-schemas argument is null");
				data->include_schemas = true;
			}
			else if (!parse_bool(strVal(elem->arg), &data->include_schemas))
				ereport(ERROR,
						(errcode(ERRCODE_INVALID_PARAMETER_VALUE),
						 errmsg("could not parse value \"%s\" for parameter \"%s\"",
							 strVal(elem->arg), elem->defname)));
		}
		else if (strcmp(elem->defname, "include-types") == 0)
		{
			if (elem->arg == NULL)
			{
				elog(LOG, "include-types argument is null");
				data->include_types = true;
			}
			else if (!parse_bool(strVal(elem->arg), &data->include_types))
				ereport(ERROR,
						(errcode(ERRCODE_INVALID_PARAMETER_VALUE),
						 errmsg("could not parse value \"%s\" for parameter \"%s\"",
							 strVal(elem->arg), elem->defname)));
		}
		else if (strcmp(elem->defname, "pretty-print") == 0)
		{
			if (elem->arg == NULL)
			{
				elog(LOG, "pretty-print argument is null");
				data->pretty_print = true;
			}
			else if (!parse_bool(strVal(elem->arg), &data->pretty_print))
				ereport(ERROR,
						(errcode(ERRCODE_INVALID_PARAMETER_VALUE),
						 errmsg("could not parse value \"%s\" for parameter \"%s\"",
							 strVal(elem->arg), elem->defname)));
		}
		else if (strcmp(elem->defname, "write-in-chunks") == 0)
		{
			if (elem->arg == NULL)
			{
				elog(LOG, "write-in-chunks argument is null");
				data->write_in_chunks = true;
			}
			else if (!parse_bool(strVal(elem->arg), &data->write_in_chunks))
				ereport(ERROR,
						(errcode(ERRCODE_INVALID_PARAMETER_VALUE),
						 errmsg("could not parse value \"%s\" for parameter \"%s\"",
							 strVal(elem->arg), elem->defname)));
		}
		else if (strcmp(elem->defname, "include-lsn") == 0)
		{
			if (elem->arg == NULL)
			{
				elog(LOG, "include-lsn argument is null");
				data->include_lsn = true;
			}
			else if (!parse_bool(strVal(elem->arg), &data->include_lsn))
				ereport(ERROR,
						(errcode(ERRCODE_INVALID_PARAMETER_VALUE),
						 errmsg("could not parse value \"%s\" for parameter \"%s\"",
							 strVal(elem->arg), elem->defname)));
		}
		else if (strcmp(elem->defname, "include-empty-xacts") == 0)
		{

			if (elem->arg == NULL)
			{
				elog(LOG, "include-empty-xacts argument is null");
				data->include_empty_xacts = true;
			}
			else if (!parse_bool(strVal(elem->arg), &data->include_empty_xacts))
				ereport(ERROR,
						(errcode(ERRCODE_INVALID_PARAMETER_VALUE),
						 errmsg("could not parse value \"%s\" for parameter \"%s\"",
						 strVal(elem->arg), elem->defname)));
		}
		else if (strcmp(elem->defname, "include-table") == 0)
		{
			inc_parse_include_table(elem, &data->commands);
		}
		else if (strcmp(elem->defname, "exclude-table") == 0)
		{
			inc_parse_exclude_table(elem, &data->commands);
		}
		else
		{
			ereport(ERROR,
					(errcode(ERRCODE_INVALID_PARAMETER_VALUE),
					 errmsg("option \"%s\" = \"%s\" is unknown",
						elem->defname,
						elem->arg ? strVal(elem->arg) : "(null)")));
		}
	}
}

/* cleanup this plugin's resources */
static void
pg_decode_shutdown(LogicalDecodingContext *ctx)
{
	JsonDecodingData *data = ctx->output_plugin_private;

	/* cleanup our own resources via memory context reset */
	MemoryContextDelete(data->context);
}


/* BEGIN callback */
static void output_begin(LogicalDecodingContext *ctx, JsonDecodingData *data,
		ReorderBufferTXN *txn, bool last_write);

static void
pg_decode_begin_txn(LogicalDecodingContext *ctx, ReorderBufferTXN *txn)
{
	JsonDecodingData *data = ctx->output_plugin_private;

	data->nr_changes = 0;

<<<<<<< HEAD
	if (data->include_empty_xacts)
=======
	reldata_to_invalidate(data->reldata);

	if (!data->skip_empty_xacts)
>>>>>>> 4db12ce9
		output_begin(ctx, data, txn, true);
}

static void
output_begin(LogicalDecodingContext *ctx, JsonDecodingData *data,
		ReorderBufferTXN *txn, bool last_write)
{
	/* Transaction starts */
	OutputPluginPrepareWrite(ctx, last_write);

	if (data->pretty_print)
		appendStringInfoString(ctx->out, "{\n");
	else
		appendStringInfoChar(ctx->out, '{');

	if (data->include_xids)
	{
		if (data->pretty_print)
			appendStringInfo(ctx->out, "\t\"xid\": %u,\n", txn->xid);
		else
			appendStringInfo(ctx->out, "\"xid\":%u,", txn->xid);
	}

	if (data->include_lsn)
	{
		char *lsn_str = DatumGetCString(DirectFunctionCall1(pg_lsn_out, txn->end_lsn));

		if (data->pretty_print)
			appendStringInfo(ctx->out, "\t\"nextlsn\": \"%s\",\n", lsn_str);
		else
			appendStringInfo(ctx->out, "\"nextlsn\":\"%s\",", lsn_str);

		pfree(lsn_str);
	}

	if (data->include_timestamp)
	{
		if (data->pretty_print)
			appendStringInfo(ctx->out, "\t\"timestamp\": \"%s\",\n", timestamptz_to_str(txn->commit_time));
		else
			appendStringInfo(ctx->out, "\"timestamp\":\"%s\",", timestamptz_to_str(txn->commit_time));
	}

	if (data->pretty_print)
		appendStringInfoString(ctx->out, "\t\"change\": [");
	else
		appendStringInfoString(ctx->out, "\"change\":[");

	if (data->write_in_chunks)
		OutputPluginWrite(ctx, last_write);
}

/* COMMIT callback */
static void
pg_decode_commit_txn(LogicalDecodingContext *ctx, ReorderBufferTXN *txn,
					 XLogRecPtr commit_lsn)
{
	JsonDecodingData *data = ctx->output_plugin_private;

	reldata_to_invalidate(NULL);

	if (txn->has_catalog_changes)
		elog(DEBUG1, "txn has catalog changes: yes");
	else
		elog(DEBUG1, "txn has catalog changes: no");
	elog(DEBUG1, "my change counter: %lu ; # of changes: %lu ; # of changes in memory: %lu", data->nr_changes, txn->nentries, txn->nentries_mem);
	elog(DEBUG1, "# of subxacts: %d", txn->nsubtxns);

	if (!data->include_empty_xacts && data->nr_changes == 0)
		return;

	/* Transaction ends */
	if (data->write_in_chunks)
		OutputPluginPrepareWrite(ctx, true);

	if (data->pretty_print)
	{
		/* if we don't write in chunks, we need a newline here */
		if (!data->write_in_chunks)
			appendStringInfoChar(ctx->out, '\n');

		appendStringInfoString(ctx->out, "\t]\n}");
	}
	else
	{
		appendStringInfoString(ctx->out, "]}");
	}

	OutputPluginWrite(ctx, true);
}

/*
 * Format a string as a JSON literal
 * XXX it doesn't do a sanity check for invalid input, does it?
 * FIXME it doesn't handle \uxxxx
 */
static void
quote_escape_json(StringInfo buf, const char *val)
{
	const char *valptr;

	appendStringInfoChar(buf, '"');
	for (valptr = val; *valptr; valptr++)
	{
		char		ch = *valptr;

		/* XXX suppress \x in bytea field? */
		if (ch == '\\' && *(valptr + 1) == 'x')
		{
			valptr++;
			continue;
		}

		switch (ch)
		{
			case '"':
			case '\\':
			case '/':
				appendStringInfo(buf, "\\%c", ch);
				break;
			case '\b':
				appendStringInfoString(buf, "\\b");
				break;
			case '\f':
				appendStringInfoString(buf, "\\f");
				break;
			case '\n':
				appendStringInfoString(buf, "\\n");
				break;
			case '\r':
				appendStringInfoString(buf, "\\r");
				break;
			case '\t':
				appendStringInfoString(buf, "\\t");
				break;
			default:
				appendStringInfoChar(buf, ch);
				break;
		}
	}
	appendStringInfoChar(buf, '"');
}

/*
 * Accumulate tuple information and stores it at the end
 *
 * replident: is this tuple a replica identity?
 * hasreplident: does this tuple has an associated replica identity?
 */
static void
tuple_to_stringinfo(LogicalDecodingContext *ctx, TupleDesc tupdesc, HeapTuple tuple, TupleDesc indexdesc, bool replident, bool hasreplident, bool include_schema)
{
	JsonDecodingData	*data;
	int					natt;

	StringInfoData		colnames;
	StringInfoData		coltypes;
	StringInfoData		colvalues;
	char				*comma = "";

	bool				include_types;

	data = ctx->output_plugin_private;
	include_types = include_schema && data->include_types;

	initStringInfo(&colnames);
	if (include_types)
		initStringInfo(&coltypes);
	initStringInfo(&colvalues);

	/*
	 * If replident is true, it will output info about replica identity. In this
	 * case, there are special JSON objects for it. Otherwise, it will print new
	 * tuple data.
	 */
	if (replident)
	{
		if (data->pretty_print)
		{
			appendStringInfoString(&colnames, "\t\t\t\"oldkeys\": {\n");
			if (include_schema)
				appendStringInfoString(&colnames, "\t\t\t\t\"keynames\": [");
			if (include_types)
				appendStringInfoString(&coltypes, "\t\t\t\t\"keytypes\": [");
			appendStringInfoString(&colvalues, "\t\t\t\t\"keyvalues\": [");
		}
		else
		{
			appendStringInfoString(&colnames, "\"oldkeys\":{");
			if (include_schema)
				appendStringInfoString(&colnames, "\"keynames\":[");
			if (include_types)
				appendStringInfoString(&coltypes, "\"keytypes\":[");
			appendStringInfoString(&colvalues, "\"keyvalues\":[");
		}
	}
	else
	{
		if (data->pretty_print)
		{
			if (include_schema)
				appendStringInfoString(&colnames, "\t\t\t\"columnnames\": [");
			if (include_types)
				appendStringInfoString(&coltypes, "\t\t\t\"columntypes\": [");
			appendStringInfoString(&colvalues, "\t\t\t\"columnvalues\": [");
		}
		else
		{
			if (include_schema)
				appendStringInfoString(&colnames, "\"columnnames\":[");
			if (include_types)
				appendStringInfoString(&coltypes, "\"columntypes\":[");
			appendStringInfoString(&colvalues, "\"columnvalues\":[");
		}
	}

	/* Print column information (name, type, value) */
	for (natt = 0; natt < tupdesc->natts; natt++)
	{
		Form_pg_attribute	attr;		/* the attribute itself */
		Oid					typid;		/* type of current attribute */
		HeapTuple			type_tuple;	/* information about a type */
		Form_pg_type		type_form;
		Oid					typoutput;	/* output function */
		bool				typisvarlena;
		Datum				origval;	/* possibly toasted Datum */
		Datum				val;		/* definitely detoasted Datum */
		char				*outputstr = NULL;
		bool				isnull;		/* column is null? */

		attr = tupdesc->attrs[natt];

		elog(DEBUG1, "attribute \"%s\" (%d/%d)", NameStr(attr->attname), natt, tupdesc->natts);

		/* Do not print dropped or system columns */
		if (attr->attisdropped || attr->attnum < 0)
			continue;

		/* Search indexed columns in whole heap tuple */
		if (indexdesc != NULL)
		{
			int		j;
			bool	found_col = false;

			for (j = 0; j < indexdesc->natts; j++)
			{
				if (strcmp(NameStr(attr->attname), NameStr(indexdesc->attrs[j]->attname)) == 0)
					found_col = true;
			}

			/* Print only indexed columns */
			if (!found_col)
				continue;
		}

		typid = attr->atttypid;

		/* Figure out type name */
		type_tuple = SearchSysCache1(TYPEOID, ObjectIdGetDatum(typid));
		if (!HeapTupleIsValid(type_tuple))
			elog(ERROR, "cache lookup failed for type %u", typid);
		type_form = (Form_pg_type) GETSTRUCT(type_tuple);

		/* Get information needed for printing values of a type */
		getTypeOutputInfo(typid, &typoutput, &typisvarlena);

		/* Get Datum from tuple */
		origval = heap_getattr(tuple, natt + 1, tupdesc, &isnull);

		/* Skip nulls iif printing key/identity */
		if (isnull && replident)
			continue;

		/* XXX Unchanged TOAST Datum does not need to be output */
		if (!isnull && typisvarlena && VARATT_IS_EXTERNAL_ONDISK(origval))
		{
			elog(WARNING, "column \"%s\" has an unchanged TOAST", NameStr(attr->attname));
			continue;
		}

		/* Accumulate each column info */
		if (include_schema)
			appendStringInfo(&colnames, "%s\"%s\"", comma, NameStr(attr->attname));

		if (include_types)
			appendStringInfo(&coltypes, "%s\"%s\"", comma, NameStr(type_form->typname));

		ReleaseSysCache(type_tuple);

		if (isnull)
		{
			appendStringInfo(&colvalues, "%snull", comma);
		}
		else
		{
			if (typisvarlena)
				val = PointerGetDatum(PG_DETOAST_DATUM(origval));
			else
				val = origval;

			/* Finally got the value */
			outputstr = OidOutputFunctionCall(typoutput, val);

			/*
			 * Data types are printed with quotes unless they are number, true,
			 * false, null, an array or an object.
			 *
			 * The NaN and Infinity are not valid JSON symbols. Hence,
			 * regardless of sign they are represented as the string null.
			 */
			switch (typid)
			{
				case INT2OID:
				case INT4OID:
				case INT8OID:
				case OIDOID:
				case FLOAT4OID:
				case FLOAT8OID:
				case NUMERICOID:
					if (pg_strncasecmp(outputstr, "NaN", 3) == 0 ||
							pg_strncasecmp(outputstr, "Infinity", 8) == 0 ||
							pg_strncasecmp(outputstr, "-Infinity", 9) == 0)
					{
						appendStringInfo(&colvalues, "%snull", comma);
						elog(DEBUG1, "attribute \"%s\" is special: %s", NameStr(attr->attname), outputstr);
					}
					else if (strspn(outputstr, "0123456789+-eE.") == strlen(outputstr))
						appendStringInfo(&colvalues, "%s%s", comma, outputstr);
					else
						elog(ERROR, "%s is not a number", outputstr);
					break;
				case BOOLOID:
					if (strcmp(outputstr, "t") == 0)
						appendStringInfo(&colvalues, "%strue", comma);
					else
						appendStringInfo(&colvalues, "%sfalse", comma);
					break;
				default:
					appendStringInfoString(&colvalues, comma);
					quote_escape_json(&colvalues, outputstr);
					break;
			}
		}

		/* The first column does not have comma */
		if (strcmp(comma, "") == 0)
		{
			if (data->pretty_print)
				comma = ", ";
			else
				comma = ",";
		}
	}

	/* Column info ends */
	if (replident)
	{
		if (data->pretty_print)
		{
			if (include_schema)
				appendStringInfoString(&colnames, "],\n");
			if (include_types)
				appendStringInfoString(&coltypes, "],\n");
			appendStringInfoString(&colvalues, "]\n");
			appendStringInfoString(&colvalues, "\t\t\t}\n");
		}
		else
		{
			if (include_schema)
				appendStringInfoString(&colnames, "],");
			if (include_types)
				appendStringInfoString(&coltypes, "],");
			appendStringInfoChar(&colvalues, ']');
			appendStringInfoChar(&colvalues, '}');
		}
	}
	else
	{
		if (data->pretty_print)
		{
			if (include_schema)
				appendStringInfoString(&colnames, "],\n");
			if (include_types)
				appendStringInfoString(&coltypes, "],\n");
			if (hasreplident)
				appendStringInfoString(&colvalues, "],\n");
			else
				appendStringInfoString(&colvalues, "]\n");
		}
		else
		{
			if (include_schema)
				appendStringInfoString(&colnames, "],");
			if (include_types)
				appendStringInfoString(&coltypes, "],");
			if (hasreplident)
				appendStringInfoString(&colvalues, "],");
			else
				appendStringInfoChar(&colvalues, ']');
		}
	}

	/* Print data */
	appendStringInfoString(ctx->out, colnames.data);
	if (include_types)
		appendStringInfoString(ctx->out, coltypes.data);
	appendStringInfoString(ctx->out, colvalues.data);

	pfree(colnames.data);
	if (include_types)
		pfree(coltypes.data);
	pfree(colvalues.data);
}

/* Print columns information */
static void
columns_to_stringinfo(LogicalDecodingContext *ctx, TupleDesc tupdesc, HeapTuple tuple, bool hasreplident, bool include_schema)
{
	tuple_to_stringinfo(ctx, tupdesc, tuple, NULL, false, hasreplident, include_schema);
}

/* Print replica identity information */
static void
identity_to_stringinfo(LogicalDecodingContext *ctx, TupleDesc tupdesc, HeapTuple tuple, TupleDesc indexdesc, bool include_schema)
{
	/* hasreplident=false parameter does not matter */
	tuple_to_stringinfo(ctx, tupdesc, tuple, indexdesc, true, false, include_schema);
}

/* Callback for individual changed tuples */
void
pg_decode_change(LogicalDecodingContext *ctx, ReorderBufferTXN *txn,
				 Relation relation, ReorderBufferChange *change)
{
	JsonDecodingData *data;
	Form_pg_class class_form;
	TupleDesc	tupdesc;
	MemoryContext old;

	Relation	indexrel;
	TupleDesc	indexdesc;
	JsonRelationEntry *entry;

	AssertVariableIsOfType(&pg_decode_change, LogicalDecodeChangeCB);

	data = ctx->output_plugin_private;

	/* Look up or insert a new entry in the cache */
	entry = reldata_enter(data->reldata, relation->rd_id);

	/* check if we have to emit this table */
	if (entry->exclude) {
		return;
	}
	else if (!entry->include) {
		entry->include = inc_should_emit(data->commands, relation);
		if (!entry->include)
		{
			entry->exclude = true;
			return;
		}
	}

	class_form = RelationGetForm(relation);
	tupdesc = RelationGetDescr(relation);

	/* Avoid leaking memory by using and resetting our own context */
	old = MemoryContextSwitchTo(data->context);

	/* Make sure rd_replidindex is set */
	RelationGetIndexList(relation);

	/* Sanity checks */
	switch (change->action)
	{
		case REORDER_BUFFER_CHANGE_INSERT:
			if (change->data.tp.newtuple == NULL)
			{
				elog(WARNING, "no tuple data for INSERT in table \"%s\"", NameStr(class_form->relname));
				goto reset_ctx;
			}
			break;
		case REORDER_BUFFER_CHANGE_UPDATE:
			/*
			 * Bail out iif:
			 * (i) doesn't have a pk and replica identity is not full;
			 * (ii) replica identity is nothing.
			 */
			if (!OidIsValid(relation->rd_replidindex) && relation->rd_rel->relreplident != REPLICA_IDENTITY_FULL)
			{
				/* FIXME this sentence is imprecise */
				elog(WARNING, "table \"%s\" without primary key or replica identity is nothing", NameStr(class_form->relname));
				goto reset_ctx;
			}

			if (change->data.tp.newtuple == NULL)
			{
				elog(WARNING, "no tuple data for UPDATE in table \"%s\"", NameStr(class_form->relname));
				goto reset_ctx;
			}
			break;
		case REORDER_BUFFER_CHANGE_DELETE:
			/*
			 * Bail out iif:
			 * (i) doesn't have a pk and replica identity is not full;
			 * (ii) replica identity is nothing.
			 */
			if (!OidIsValid(relation->rd_replidindex) && relation->rd_rel->relreplident != REPLICA_IDENTITY_FULL)
			{
				/* FIXME this sentence is imprecise */
				elog(WARNING, "table \"%s\" without primary key or replica identity is nothing", NameStr(class_form->relname));
				goto reset_ctx;
			}

			if (change->data.tp.oldtuple == NULL)
			{
				elog(WARNING, "no tuple data for DELETE in table \"%s\"", NameStr(class_form->relname));
				goto reset_ctx;
			}
			break;
		default:
			Assert(false);
	}

	if (!data->include_empty_xacts && data->nr_changes == 0)
		output_begin(ctx, data, txn, false);

	if (data->write_in_chunks)
		OutputPluginPrepareWrite(ctx, true);

	/* Change counter */
	data->nr_changes++;

	/* Change starts */
	if (data->pretty_print)
	{
		/* if we don't write in chunks, we need a newline here */
		if (!data->write_in_chunks)
			appendStringInfoChar(ctx->out, '\n');

		appendStringInfoString(ctx->out, "\t\t");

		if (data->nr_changes > 1)
			appendStringInfoChar(ctx->out, ',');

		appendStringInfoString(ctx->out, "{\n");
	}
	else
	{
		if (data->nr_changes > 1)
			appendStringInfoString(ctx->out, ",{");
		else
			appendStringInfoChar(ctx->out, '{');
	}

	/* Print change kind */
	switch (change->action)
	{
		case REORDER_BUFFER_CHANGE_INSERT:
			if (data->pretty_print)
				appendStringInfoString(ctx->out, "\t\t\t\"kind\": \"insert\",\n");
			else
				appendStringInfoString(ctx->out, "\"kind\":\"insert\",");
			break;
		case REORDER_BUFFER_CHANGE_UPDATE:
			if(data->pretty_print)
				appendStringInfoString(ctx->out, "\t\t\t\"kind\": \"update\",\n");
			else
				appendStringInfoString(ctx->out, "\"kind\":\"update\",");
			break;
		case REORDER_BUFFER_CHANGE_DELETE:
			if (data->pretty_print)
				appendStringInfoString(ctx->out, "\t\t\t\"kind\": \"delete\",\n");
			else
				appendStringInfoString(ctx->out, "\"kind\":\"delete\",");
			break;
		default:
			Assert(false);
	}

	/* Print table name (possibly) qualified */
	if (data->pretty_print)
	{
		if (data->include_schemas)
			appendStringInfo(ctx->out, "\t\t\t\"schema\": \"%s\",\n", get_namespace_name(class_form->relnamespace));
		appendStringInfo(ctx->out, "\t\t\t\"table\": \"%s\",\n", NameStr(class_form->relname));
	}
	else
	{
		if (data->include_schemas)
			appendStringInfo(ctx->out, "\"schema\":\"%s\",", get_namespace_name(class_form->relnamespace));
		appendStringInfo(ctx->out, "\"table\":\"%s\",", NameStr(class_form->relname));
	}

	switch (change->action)
	{
		case REORDER_BUFFER_CHANGE_INSERT:
			/* Print the new tuple */
			columns_to_stringinfo(ctx, tupdesc, &change->data.tp.newtuple->tuple, false, !entry->names_emitted);
			entry->names_emitted = true;
			break;
		case REORDER_BUFFER_CHANGE_UPDATE:
			/* Print the new tuple */
			columns_to_stringinfo(ctx, tupdesc, &change->data.tp.newtuple->tuple, true, !entry->names_emitted);
			entry->names_emitted = true;

			/*
			 * The old tuple is available when:
			 * (i) pk changes;
			 * (ii) replica identity is full;
			 * (iii) replica identity is index and indexed column changes.
			 *
			 * FIXME if old tuple is not available we must get only the indexed
			 * columns (the whole tuple is printed).
			 */
			if (change->data.tp.oldtuple == NULL)
			{
				elog(DEBUG1, "old tuple is null");

				indexrel = RelationIdGetRelation(relation->rd_replidindex);
				if (indexrel != NULL)
				{
					indexdesc = RelationGetDescr(indexrel);
					identity_to_stringinfo(ctx, tupdesc, &change->data.tp.newtuple->tuple, indexdesc, !entry->key_emitted);
					RelationClose(indexrel);
				}
				else
				{
					identity_to_stringinfo(ctx, tupdesc, &change->data.tp.newtuple->tuple, NULL, !entry->key_emitted);
				}
			}
			else
			{
				elog(DEBUG1, "old tuple is not null");
				identity_to_stringinfo(ctx, tupdesc, &change->data.tp.oldtuple->tuple, NULL, !entry->key_emitted);
			}
			entry->key_emitted = true;
			break;

		case REORDER_BUFFER_CHANGE_DELETE:
			/* Print the replica identity */
			indexrel = RelationIdGetRelation(relation->rd_replidindex);
			if (indexrel != NULL)
			{
				indexdesc = RelationGetDescr(indexrel);
				identity_to_stringinfo(ctx, tupdesc, &change->data.tp.oldtuple->tuple, indexdesc, !entry->key_emitted);
				RelationClose(indexrel);
			}
			else
			{
				identity_to_stringinfo(ctx, tupdesc, &change->data.tp.oldtuple->tuple, NULL, !entry->key_emitted);
			}
			entry->key_emitted = true;

			if (change->data.tp.oldtuple == NULL)
				elog(DEBUG1, "old tuple is null");
			else
				elog(DEBUG1, "old tuple is not null");
			break;

		default:
			Assert(false);
	}

	if (data->pretty_print)
		appendStringInfoString(ctx->out, "\t\t}");
	else
		appendStringInfoChar(ctx->out, '}');

	if (data->write_in_chunks)
		OutputPluginWrite(ctx, true);

reset_ctx:
	MemoryContextSwitchTo(old);
	MemoryContextReset(data->context);
}<|MERGE_RESOLUTION|>--- conflicted
+++ resolved
@@ -261,13 +261,9 @@
 
 	data->nr_changes = 0;
 
-<<<<<<< HEAD
+	reldata_to_invalidate(data->reldata);
+
 	if (data->include_empty_xacts)
-=======
-	reldata_to_invalidate(data->reldata);
-
-	if (!data->skip_empty_xacts)
->>>>>>> 4db12ce9
 		output_begin(ctx, data, txn, true);
 }
 
